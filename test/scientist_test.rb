describe Scientist do
  it "has a version or whatever" do
    assert Scientist::VERSION
  end

  it "provides a helper to instantiate and run experiments" do
    obj = Object.new
    obj.extend(Scientist)

    r = obj.science "test" do |e|
      e.use { :control }
      e.try { :candidate }
    end

    assert_equal :control, r
  end

  it "provides a module method to instantiate and run experiments" do
    r = Scientist.run "test" do |e|
      e.use { :control }
      e.try { :candidate }
    end

    assert_equal :control, r
  end

  it "provides an empty default_scientist_context" do
    obj = Object.new
    obj.extend(Scientist)

    assert_equal Hash.new, obj.default_scientist_context
  end

  it "respects default_scientist_context" do
    obj = Object.new
    obj.extend(Scientist)

    def obj.default_scientist_context
      { :default => true }
    end

    experiment = nil

    obj.science "test" do |e|
      experiment = e
      e.context :inline => true
      e.use { }
    end

    refute_nil experiment
    assert_equal true, experiment.context[:default]
    assert_equal true, experiment.context[:inline]
  end

  it "runs the named test instead of the control" do
    obj = Object.new
    obj.extend(Scientist)

    behaviors_executed = []

    result = obj.science "test", run: "first-way" do |e|
<<<<<<< HEAD
      experiment = e

      e.try("first-way") { behaviors_executed << "first-way" ; true }
      e.try("second-way") { behaviors_executed << "second-way" ; true }
=======
      e.try("first-way") { true }
      e.try("second-way") { true }
>>>>>>> 74a98478
    end

    assert_equal true, result
    assert_equal [ "first-way" ], behaviors_executed
  end

  it "runs control when there is a nil named test" do
    obj = Object.new
    obj.extend(Scientist)

    behaviors_executed = []

    result = obj.science "test", nil do |e|
<<<<<<< HEAD
      experiment = e

      e.use { behaviors_executed << "control" ; true }
      e.try("second-way") { behaviors_executed << "second-way" ; true }
=======
      e.use { true }
      e.try("second-way") { true }
>>>>>>> 74a98478
    end

    assert_equal true, result
    assert_equal [ "control" ], behaviors_executed
  end
end<|MERGE_RESOLUTION|>--- conflicted
+++ resolved
@@ -59,15 +59,8 @@
     behaviors_executed = []
 
     result = obj.science "test", run: "first-way" do |e|
-<<<<<<< HEAD
-      experiment = e
-
       e.try("first-way") { behaviors_executed << "first-way" ; true }
       e.try("second-way") { behaviors_executed << "second-way" ; true }
-=======
-      e.try("first-way") { true }
-      e.try("second-way") { true }
->>>>>>> 74a98478
     end
 
     assert_equal true, result
@@ -81,15 +74,8 @@
     behaviors_executed = []
 
     result = obj.science "test", nil do |e|
-<<<<<<< HEAD
-      experiment = e
-
       e.use { behaviors_executed << "control" ; true }
       e.try("second-way") { behaviors_executed << "second-way" ; true }
-=======
-      e.use { true }
-      e.try("second-way") { true }
->>>>>>> 74a98478
     end
 
     assert_equal true, result
