---
language: ruby
cache: bundler
script: script/test
rvm:
<<<<<<< HEAD
  - 2.0.0
  - 2.1.8
  - 2.2.4
=======
  - 1.9.3
  - 2.1.5
before_install: gem install bundler
>>>>>>> c7aa6032
<|MERGE_RESOLUTION|>--- conflicted
+++ resolved
@@ -3,12 +3,8 @@
 cache: bundler
 script: script/test
 rvm:
-<<<<<<< HEAD
+  - 1.9.3
   - 2.0.0
   - 2.1.8
   - 2.2.4
-=======
-  - 1.9.3
-  - 2.1.5
-before_install: gem install bundler
->>>>>>> c7aa6032
+before_install: gem install bundler